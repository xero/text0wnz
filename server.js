var ansiedit = require("./src/ansiedit");
var HttpsServer = require('https').createServer;
var fs = require("fs");
server = HttpsServer({
    cert: fs.readFileSync("/etc/ssl/private/letsencrypt-domain.pem"),
    key: fs.readFileSync("/etc/ssl/private/letsencrypt-domain.key")
})
server.listen(process.argv[2] || 1337);
var express = require("express");
var app = express();
var session = require("express-session");
var express_ws = require("express-ws")(app, server);
var wss = express_ws.getWss("/");

app.use(express.static("public"));

app.use(session({"resave": false, "saveUninitialized": true, "secret": "sauce"}));

app.ws("/", (ws, req) => {
    ws.send(ansiedit.getStart(req.sessionID));
    ws.send(ansiedit.getImageData().data, {"binary": true});
    ws.on("message", (msg) => {
        ansiedit.message(JSON.parse(msg), req.sessionID, wss.clients);
    });
    ws.on("close", () => {
        ansiedit.closeSession(req.sessionID, wss.clients);
    });
});

<<<<<<< HEAD
//app.listen(process.argv[2] || 1337);

=======
>>>>>>> 31a4bb6d
setInterval(() => {
    ansiedit.saveSessionWithTimestamp(() => {});
    ansiedit.saveSession(() => {});
}, 14400000);

process.on("SIGINT", () => {
    console.log("\n");
    ansiedit.saveSession(process.exit);
});<|MERGE_RESOLUTION|>--- conflicted
+++ resolved
@@ -27,11 +27,6 @@
     });
 });
 
-<<<<<<< HEAD
-//app.listen(process.argv[2] || 1337);
-
-=======
->>>>>>> 31a4bb6d
 setInterval(() => {
     ansiedit.saveSessionWithTimestamp(() => {});
     ansiedit.saveSession(() => {});
