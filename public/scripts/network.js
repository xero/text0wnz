--- conflicted
+++ resolved
@@ -110,11 +110,7 @@
     }
 
     worker.addEventListener("message", onMessage);
-<<<<<<< HEAD
     worker.postMessage({"cmd": "connect", "url": "wss://" + window.location.hostname + ":1337" + window.location.pathname});
-=======
-    worker.postMessage({"cmd": "connect", "url": "ws://" + window.location.hostname + ":" + window.location.port + window.location.pathname});
->>>>>>> 975c8f27
 
     return {
         "draw": draw,
