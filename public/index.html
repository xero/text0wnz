<!DOCTYPE html>
<html>
    <head>
				<meta http-equiv="Content-type" content="text/html; charset=utf-8">
				<meta name="apple-mobile-web-app-capable" content="yes">
				<link rel="apple-touch-icon" sizes="180x180" href="images/apple-touch-icon.png">
				<link rel="icon" type="image/png" sizes="32x32" href="images/favicon-32x32.png">
				<link rel="icon" type="image/png" sizes="16x16" href="images/favicon-16x16.png">
				<link rel="icon" type="image/png" sizes="192x192" href="images/favicon_192.png">
				<link rel="manifest" href="images/site.webmanifest">
<<<<<<< HEAD
				<link rel="mask-icon" href="images/safari-pinned-tab.svg" color="#3f3f3f">
				<link rel="shortcut icon" href="images/favicon.ico">
				<meta name="apple-mobile-web-app-title" content="moebius">
				<meta name="application-name" content="moebius">
				<meta name="msapplication-TileColor" content="#3f3f3f">
				<meta name="msapplication-config" content="images/browserconfig.xml">
				<meta name="theme-color" content="#3f3f3f">
=======
				<link rel="mask-icon" href="images/safari-pinned-tab.svg" color="#000000">
				<link rel="shortcut icon" href="images/favicon.ico">
				<meta name="apple-mobile-web-app-title" content="moebius">
				<meta name="application-name" content="moebius">
				<meta name="msapplication-TileColor" content="#000000">
				<meta name="msapplication-config" content="<i></i>mages/browserconfig.xml">
				<meta name="theme-color" content="#000000">
>>>>>>> 975c8f27
				<title>moebius</title>
				<script src="scripts/network.js" type="text/javascript" charset="utf-8"></script>
				<script src="scripts/core.js" type="text/javascript" charset="utf-8"></script>
				<script src="scripts/freehand_tools.js" type="text/javascript" charset="utf-8"></script>
				<script src="scripts/keyboard.js" type="text/javascript" charset="utf-8"></script>
				<script src="scripts/ui.js" type="text/javascript" charset="utf-8"></script>
				<script src="scripts/file.js" type="text/javascript" charset="utf-8"></script>
				<script src="scripts/document_onload.js" type="text/javascript" charset="utf-8"></script>
				<link rel="stylesheet" href="styles/style.css" type="text/css" media="screen">
    </head>
    <body>
        <div id="body-container">
            <div id="top-toolbar">
                <div id="file-menu" class="menu-title">File
                    <div class="menu-list">
                        <div id="new" class="menu-item excluded-for-websocket">New</div>
                        <div id="open" class="menu-item excluded-for-websocket">Open</div>
                        <div class="seperator excluded-for-websocket"></div>
<<<<<<< HEAD
												<div id="edit-sauce" class="menu-item">Sauce Info</div>
=======
                        <div id="edit-sauce" class="menu-item excluded-for-websocket">Edit Sauce Info</div>
>>>>>>> 975c8f27
                        <div id="save-ansi" class="menu-item">Save as ANSi</div>
                        <div id="save-bin" class="menu-item">Save as Binary Text</div>
                        <div id="save-xbin" class="menu-item">Save as XBin</div>
                        <div class="seperator"></div>
                        <div id="save-png" class="menu-item">Export as PNG</div>
                        <div id="save-utf8" class="menu-item">Export as ANSi (UTF-8)</div>
                    </div>
                </div>
                <div id="edit-menu" class="menu-title">Edit
                    <div class="menu-list">
                        <div id="cut" class="menu-item disabled">Cut (Ctrl-X)</div>
                        <div id="copy" class="menu-item disabled">Copy (Ctrl-C)</div>
                        <div id="paste" class="menu-item disabled">Paste (Ctrl-V)</div>
                        <div id="delete" class="menu-item disabled">Delete (Ctrl-Delete)</div>
                        <div class="seperator"></div>
                        <div id="undo" class="menu-item">Undo (Ctrl-Z)</div>
                        <div id="redo" class="menu-item">Redo (Ctrl-Y)</div>
                        <div class="seperator"></div>
<<<<<<< HEAD
                        <div id="resize" class="menu-item">Resize Canvas</div>
                        <div class="seperator"></div>
=======
                        <div id="resize" class="menu-item excluded-for-websocket">Resize Canvas</div>
                        <div class="seperator excluded-for-websocket"></div>
>>>>>>> 975c8f27
                        <div id="default-colour" class="menu-item">Default Color (Ctrl-D)</div>
                        <div id="swap-colours" class="menu-item">Swap Colors (Ctrl-Q)</div>
                    </div>
                </div>
                <div id="view-menu" class="menu-title">View
                    <div class="menu-list">
<<<<<<< HEAD
                        <div id="ice-colors-toggle" class="menu-item">Use iCE Colors</div>
                        <div id="letter-spacing-toggle" class="menu-item">Use 9px Font</div>
                        <div class="seperator"></div>
                        <div id="fonts" class="menu-item">Change Font</div>
                        <div class="seperator"></div>
=======
                        <div id="ice-colors-toggle" class="menu-item excluded-for-websocket">Use iCE Colors</div>
                        <div id="letter-spacing-toggle" class="menu-item excluded-for-websocket">Use 9px Font</div>
                        <div class="seperator excluded-for-websocket"></div>
                        <div id="fonts" class="menu-item excluded-for-websocket">Change Font</div>
                        <div class="seperator excluded-for-websocket"></div>
>>>>>>> 975c8f27
                        <div id="grid-toggle" class="menu-item">Show Grid (Ctrl-G)</div>
                        <div class="seperator included-for-websocket"></div>
                        <div id="chat-toggle" class="included-for-websocket menu-item">Show Chat (Escape)</div>
                    </div>
                </div>
<<<<<<< HEAD
                <input id="artwork-title" class="" type="text" value="Untitled" spellcheck="false" autocomplete="off" maxlength="40">
=======
                <input id="artwork-title" class="excluded-for-websocket" type="text" value="Untitled" spellcheck="false" autocomplete="off" maxlength="40">
>>>>>>> 975c8f27
                <div id="chat-button" class="included-for-websocket"><span id="chat-icon-text">Chat</span><span id="chat-icon-close-text">(Escape) X</span> <img src="images/chat.png" width="20" height="20" alt="Chat"></div>
                <div id="chat-window">
                    <div>
                        <div id="message-window"></div>
                        <div id="user-list"></div>
                        <div id="notification-setting"><label><input id="notification-checkbox" type="checkbox">Display Notifications</label></div>
                    </div>
                    <input id="handle-input" type="text" value="" spellcheck="false" autocomplete="off" maxlength="20">
                    <input id="message-input" type="text" value="" spellcheck="false" autocomplete="off" maxlength="140">
                </div>
            </div>
            <div id="left-toolbar">
                <canvas id="palette-preview" width="40" height="40"></canvas>
                <canvas id="palette-picker" width="40" height="160"></canvas>
                <div id="keyboard"><img src="images/toolbar/keyboard.png" width="24" height="24" title="Keyboard (k)" alt="Keyboard"></div>
                <div id="freestyle"><img src="images/toolbar/freestyle.png" width="24" height="24" title="Freestyle (f)" alt="Freestyle"></div>
                <div id="character-brush"><img src="images/toolbar/character_brush.png" width="24" height="24" title="Character Brush (b)" alt="Character Brush"></div>
<<<<<<< HEAD
                <div id="fill" class=""><img src="images/toolbar/fill.png" width="24" height="24" title="Fill (n)" alt="Fill"></div>
=======
                <div id="fill" class="excluded-for-websocket"><img src="images/toolbar/fill.png" width="24" height="24" title="Fill (n)" alt="Fill"></div>
>>>>>>> 975c8f27
                <div id="line"><img src="images/toolbar/line.png" width="24" height="24" title="Line" alt="Line"></div>
                <div id="square"><img src="images/toolbar/square.png" width="24" height="24" title="Square" alt="Square"></div>
                <div id="circle"><img src="images/toolbar/circle.png" width="24" height="24" title="Circle" alt="Circle"></div>
                <div class="seperator"></div>
                <div id="selection"><img src="images/toolbar/selection.png" width="24" height="24" title="Selection" alt="Selection"></div>
                <div id="sample"><img src="images/toolbar/sample.png" width="24" height="24" title="Sample (Alt)" alt="Sample"></div>
            </div>
            <div id="viewport">
                <div id="canvas-container"><div id="tool-preview" class="canvas-overlay"></div><div id="grid" class="canvas-overlay"></div></div>
            </div>
            <div id="bottom-toolbar">
                <div id="keyboard-toolbar">
                    <span>F1:<canvas id="fkey0" class="fkey" width="8" height="16"></canvas></span>
                    <span>F2:<canvas id="fkey1" class="fkey" width="8" height="16"></canvas></span>
                    <span>F3:<canvas id="fkey2" class="fkey" width="8" height="16"></canvas></span>
                    <span>F4:<canvas id="fkey3" class="fkey" width="8" height="16"></canvas></span>
                    <span>F5:<canvas id="fkey4" class="fkey" width="8" height="16"></canvas></span>
                    <span>F6:<canvas id="fkey5" class="fkey" width="8" height="16"></canvas></span>
                    <span>F7:<canvas id="fkey6" class="fkey" width="8" height="16"></canvas></span>
                    <span>F8:<canvas id="fkey7" class="fkey" width="8" height="16"></canvas></span>
                    <span>F9:<canvas id="fkey8" class="fkey" width="8" height="16"></canvas></span>
                    <span>F10:<canvas id="fkey9" class="fkey" width="8" height="16"></canvas></span>
                    <span>F11:<canvas id="fkey10" class="fkey" width="8" height="16"></canvas></span>
                    <span>F12:<canvas id="fkey11" class="fkey" width="8" height="16"></canvas></span>
                </div>
            </div>
            <div id="position-info"></div>
        </div>
        <div class="overlay" id="open-overlay">
            <div class="dialog">
                <input type="file" id="open-file">
                <div class="button" id="open-cancel">Cancel</div>
            </div>
        </div>
        <div class="overlay" id="resize-overlay">
            <div class="dialog">
                <div><label>Columns: <input type="number" id="columns-input" min="1"></label></div>
                <div><label>Rows: <input type="number" id="rows-input" min="1"></label></div>
                <div class="button" id="resize-apply">Resize</div>
                <div class="button" id="resize-cancel">Cancel</div>
            </div>
        </div>
        <div class="overlay" id="fonts-overlay">
            <div class="dialog">
                <select id="font-select">
                    <optgroup label="Amiga">
                        <option value="MicroKnight 8x16">MicroKnight (8x16)</option>
                        <option value="MicroKnight+ 8x16">MicroKnight+ (8x16)</option>
                        <option value="mO'sOul 8x16">mO'sOul (8x16)</option>
                        <option value="P0t-NOoDLE 8x16">P0t-NOoDLE (8x16)</option>
                        <option value="Topaz 1200 8x16">Topaz 1200 (8x16)</option>
                        <option value="Topaz 500 8x16">Topaz 500 (8x16)</option>
                        <option value="Topaz+ 1200 8x16">Topaz+ 1200 (8x16)</option>
                        <option value="Topaz+ 500 8x16">Topaz+ 500 (8x16)</option>
                    </optgroup>
                    <optgroup label="Arabic">
                        <option value="CP864 8x8">IBM PC Code page 864 (8x8)</option>
                        <option value="CP864 8x14">IBM PC Code page 864 (8x14)</option>
                        <option value="CP864 8x16">IBM PC Code page 864 (8x16)</option>
                    </optgroup>
                    <optgroup label="Baltic Rim">
                        <option value="CP775 8x8">IBM PC Code page 775 (8x8)</option>
                        <option value="CP775 8x14">IBM PC Code page 775 (8x14)</option>
                        <option value="CP775 8x16">IBM PC Code page 775 (8x16)</option>
                    </optgroup>
                    <optgroup label="Cyrillic">
                        <option value="CP855 8x8">IBM PC Code page 855 (8x8)</option>
                        <option value="CP855 8x14">IBM PC Code page 855 (8x14)</option>
                        <option value="CP855 8x16">IBM PC Code page 855 (8x16)</option>
                        <option value="CP866 8x8">IBM PC Code page 866 (8x8)</option>
                        <option value="CP866 8x14">IBM PC Code page 866 (8x14)</option>
                        <option value="CP866 8x16">IBM PC Code page 866 (8x16)</option>
                    </optgroup>
                    <optgroup label="French Canadian">
                        <option value="CP863 8x8">IBM PC Code page 863 (8x8)</option>
                        <option value="CP863 8x14">IBM PC Code page 863 (8x14)</option>
                        <option value="CP863 8x16">IBM PC Code page 863 (8x16)</option>
                        <option value="CP863 8x19">IBM PC Code page 863 (8x19)</option>
                    </optgroup>
                    <optgroup label="Greek">
                        <option value="CP737 8x8">IBM PC Code page 737 (8x8)</option>
                        <option value="CP737 8x14">IBM PC Code page 737 (8x14)</option>
                        <option value="CP737 8x16">IBM PC Code page 737 (8x16)</option>
                        <option value="CP851 8x8">IBM PC Code page 851 (8x8)</option>
                        <option value="CP851 8x14">IBM PC Code page 851 (8x14)</option>
                        <option value="CP851 8x16">IBM PC Code page 851 (8x16)</option>
                        <option value="CP851 8x19">IBM PC Code page 851 (8x19)</option>
                        <option value="CP869 8x8">IBM PC Code page 869 (8x8)</option>
                        <option value="CP869 8x14">IBM PC Code page 869 (8x14)</option>
                        <option value="CP869 8x16">IBM PC Code page 869 (8x16)</option>
                    </optgroup>
                    <optgroup label="Hebrew">
                        <option value="CP862 8x8">IBM PC Code page 862 (8x8)</option>
                        <option value="CP862 8x14">IBM PC Code page 862 (8x14)</option>
                        <option value="CP862 8x16">IBM PC Code page 862 (8x16)</option>
                    </optgroup>
                    <optgroup label="IBM PC">
                        <option value="CP437 8x8">IBM PC Code page 437 (8x8)</option>
                        <option value="CP437 8x14">IBM PC Code page 437 (8x14)</option>
                        <option value="CP437 8x16" selected>IBM PC Code page 437 (8x16)</option>
                        <option value="CP437 8x19">IBM PC Code page 437 (8x19)</option>
                    </optgroup>
                    <optgroup label="Icelandic">
                        <option value="CP861 8x8">IBM PC Code page 861 (8x8)</option>
                        <option value="CP861 8x14">IBM PC Code page 861 (8x14)</option>
                        <option value="CP861 8x16">IBM PC Code page 861 (8x16)</option>
                        <option value="CP861 8x19">IBM PC Code page 861 (8x19)</option>
                    </optgroup>
                    <optgroup label="Latin-1 Western European">
                        <option value="CP850 8x8">IBM PC Code page 850 (8x8)</option>
                        <option value="CP850 8x14">IBM PC Code page 850 (8x14)</option>
                        <option value="CP850 8x16">IBM PC Code page 850 (8x16)</option>
                        <option value="CP850 8x19">IBM PC Code page 850 (8x19)</option>
                    </optgroup>
                    <optgroup label="Latin-2 Central European">
                        <option value="CP852 8x8">IBM PC Code page 852 (8x8)</option>
                        <option value="CP852 8x14">IBM PC Code page 852 (8x14)</option>
                        <option value="CP852 8x16">IBM PC Code page 852 (8x16)</option>
                        <option value="CP852 8x19">IBM PC Code page 852 (8x19)</option>
                    </optgroup>
                    <optgroup label="Latin-3 Multilingual">
                        <option value="CP853 8x8">IBM PC Code page 853 (8x8)</option>
                        <option value="CP853 8x14">IBM PC Code page 853 (8x14)</option>
                        <option value="CP853 8x16">IBM PC Code page 853 (8x16)</option>
                        <option value="CP853 8x19">IBM PC Code page 853 (8x19)</option>
                    </optgroup>
                    <optgroup label="Nordic">
                        <option value="CP865 8x8">IBM PC Code page 865 (8x8)</option>
                        <option value="CP865 8x14">IBM PC Code page 865 (8x14)</option>
                        <option value="CP865 8x16">IBM PC Code page 865 (8x16)</option>
                        <option value="CP865 8x19">IBM PC Code page 865 (8x19)</option>
                    </optgroup>
                    <optgroup label="Portuguese">
                        <option value="CP860 8x8">IBM PC Code page 860 (8x8)</option>
                        <option value="CP860 8x14">IBM PC Code page 860 (8x14)</option>
                        <option value="CP860 8x16">IBM PC Code page 860 (8x16)</option>
                        <option value="CP860 8x19">IBM PC Code page 860 (8x19)</option>
                    </optgroup>
                    <optgroup label="Turkish">
                        <option value="CP857 8x8">IBM PC Code page 857 (8x8)</option>
                        <option value="CP857 8x14">IBM PC Code page 857 (8x14)</option>
                        <option value="CP857 8x16">IBM PC Code page 857 (8x16)</option>
                    </optgroup>
                </select>
                <div class="button" id="fonts-cancel">Cancel</div>
            </div>
        </div>
        <div class="overlay" id="sauce-overlay">
            <div class="dialog">
                <div><label>Title: <input id="sauce-title" type="text" value="" spellcheck="false" autocomplete="off" maxlength="35"></label></div>
                <div><label>Group: <input id="sauce-group" type="text" value="" spellcheck="false" autocomplete="off" maxlength="20"></label></div>
                <div><label>Author: <input id="sauce-author" type="text" value="" spellcheck="false" autocomplete="off" maxlength="20"></label></div>
                <div class="button" id="sauce-done">Done</div>
            </div>
        </div>
        <div class="overlay" id="websocket-overlay">
            <div class="dialog"><p>Please wait... Retrieving data from server.</p></div>
        </div>
        <div id="shading-panel" class="floating-panel"></div>
        <div id="character-brush-panel" class="floating-panel"></div>
    </body>
</html><|MERGE_RESOLUTION|>--- conflicted
+++ resolved
@@ -8,7 +8,6 @@
 				<link rel="icon" type="image/png" sizes="16x16" href="images/favicon-16x16.png">
 				<link rel="icon" type="image/png" sizes="192x192" href="images/favicon_192.png">
 				<link rel="manifest" href="images/site.webmanifest">
-<<<<<<< HEAD
 				<link rel="mask-icon" href="images/safari-pinned-tab.svg" color="#3f3f3f">
 				<link rel="shortcut icon" href="images/favicon.ico">
 				<meta name="apple-mobile-web-app-title" content="moebius">
@@ -16,15 +15,6 @@
 				<meta name="msapplication-TileColor" content="#3f3f3f">
 				<meta name="msapplication-config" content="images/browserconfig.xml">
 				<meta name="theme-color" content="#3f3f3f">
-=======
-				<link rel="mask-icon" href="images/safari-pinned-tab.svg" color="#000000">
-				<link rel="shortcut icon" href="images/favicon.ico">
-				<meta name="apple-mobile-web-app-title" content="moebius">
-				<meta name="application-name" content="moebius">
-				<meta name="msapplication-TileColor" content="#000000">
-				<meta name="msapplication-config" content="<i></i>mages/browserconfig.xml">
-				<meta name="theme-color" content="#000000">
->>>>>>> 975c8f27
 				<title>moebius</title>
 				<script src="scripts/network.js" type="text/javascript" charset="utf-8"></script>
 				<script src="scripts/core.js" type="text/javascript" charset="utf-8"></script>
@@ -43,11 +33,7 @@
                         <div id="new" class="menu-item excluded-for-websocket">New</div>
                         <div id="open" class="menu-item excluded-for-websocket">Open</div>
                         <div class="seperator excluded-for-websocket"></div>
-<<<<<<< HEAD
 												<div id="edit-sauce" class="menu-item">Sauce Info</div>
-=======
-                        <div id="edit-sauce" class="menu-item excluded-for-websocket">Edit Sauce Info</div>
->>>>>>> 975c8f27
                         <div id="save-ansi" class="menu-item">Save as ANSi</div>
                         <div id="save-bin" class="menu-item">Save as Binary Text</div>
                         <div id="save-xbin" class="menu-item">Save as XBin</div>
@@ -66,42 +52,23 @@
                         <div id="undo" class="menu-item">Undo (Ctrl-Z)</div>
                         <div id="redo" class="menu-item">Redo (Ctrl-Y)</div>
                         <div class="seperator"></div>
-<<<<<<< HEAD
                         <div id="resize" class="menu-item">Resize Canvas</div>
                         <div class="seperator"></div>
-=======
-                        <div id="resize" class="menu-item excluded-for-websocket">Resize Canvas</div>
-                        <div class="seperator excluded-for-websocket"></div>
->>>>>>> 975c8f27
                         <div id="default-colour" class="menu-item">Default Color (Ctrl-D)</div>
                         <div id="swap-colours" class="menu-item">Swap Colors (Ctrl-Q)</div>
                     </div>
                 </div>
                 <div id="view-menu" class="menu-title">View
                     <div class="menu-list">
-<<<<<<< HEAD
                         <div id="ice-colors-toggle" class="menu-item">Use iCE Colors</div>
                         <div id="letter-spacing-toggle" class="menu-item">Use 9px Font</div>
                         <div class="seperator"></div>
                         <div id="fonts" class="menu-item">Change Font</div>
-                        <div class="seperator"></div>
-=======
-                        <div id="ice-colors-toggle" class="menu-item excluded-for-websocket">Use iCE Colors</div>
-                        <div id="letter-spacing-toggle" class="menu-item excluded-for-websocket">Use 9px Font</div>
-                        <div class="seperator excluded-for-websocket"></div>
-                        <div id="fonts" class="menu-item excluded-for-websocket">Change Font</div>
-                        <div class="seperator excluded-for-websocket"></div>
->>>>>>> 975c8f27
-                        <div id="grid-toggle" class="menu-item">Show Grid (Ctrl-G)</div>
                         <div class="seperator included-for-websocket"></div>
                         <div id="chat-toggle" class="included-for-websocket menu-item">Show Chat (Escape)</div>
                     </div>
                 </div>
-<<<<<<< HEAD
                 <input id="artwork-title" class="" type="text" value="Untitled" spellcheck="false" autocomplete="off" maxlength="40">
-=======
-                <input id="artwork-title" class="excluded-for-websocket" type="text" value="Untitled" spellcheck="false" autocomplete="off" maxlength="40">
->>>>>>> 975c8f27
                 <div id="chat-button" class="included-for-websocket"><span id="chat-icon-text">Chat</span><span id="chat-icon-close-text">(Escape) X</span> <img src="images/chat.png" width="20" height="20" alt="Chat"></div>
                 <div id="chat-window">
                     <div>
@@ -119,11 +86,7 @@
                 <div id="keyboard"><img src="images/toolbar/keyboard.png" width="24" height="24" title="Keyboard (k)" alt="Keyboard"></div>
                 <div id="freestyle"><img src="images/toolbar/freestyle.png" width="24" height="24" title="Freestyle (f)" alt="Freestyle"></div>
                 <div id="character-brush"><img src="images/toolbar/character_brush.png" width="24" height="24" title="Character Brush (b)" alt="Character Brush"></div>
-<<<<<<< HEAD
                 <div id="fill" class=""><img src="images/toolbar/fill.png" width="24" height="24" title="Fill (n)" alt="Fill"></div>
-=======
-                <div id="fill" class="excluded-for-websocket"><img src="images/toolbar/fill.png" width="24" height="24" title="Fill (n)" alt="Fill"></div>
->>>>>>> 975c8f27
                 <div id="line"><img src="images/toolbar/line.png" width="24" height="24" title="Line" alt="Line"></div>
                 <div id="square"><img src="images/toolbar/square.png" width="24" height="24" title="Square" alt="Square"></div>
                 <div id="circle"><img src="images/toolbar/circle.png" width="24" height="24" title="Circle" alt="Circle"></div>
