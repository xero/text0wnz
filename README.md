![preview](https://github.com/xero/moebius-web/assets/227907/3d71fc0d-6d84-498f-aa70-67f7196ab2db)

This was the web-based precursor to [moebius](https://blocktronics.github.io/moebius/), the best ansi editor around.

Code for both projects by the amazing [andy](http://github.com/andyherbert)

revival, on-going dev, and maintenance by [xero](https://github.com/xero)

# Demo

Demonstration available at [http://xero.github.io/moebius-web/](https://xero.github.io/moebius-web/) (no server compontent).

# License

Distributed under the MIT licence. See LICENCE.txt

Uses Google's Material Icons. https://material.io/icons/

# Install

If you want to use this as a local only editor, you can just put the "public" folder on a web-server and you're good to go.

For a group server setup, set the following:

## Group Server

Requires `node` and `npm`.

    npm install
<<<<<<< HEAD
    node server.js <port number | 1337>
=======
    npm i -g pm2

The websocket server assumes SSL capabilities for running the webserver over HTTPS.

You can get free SSL certs from let's encrypt. I personally use [acme-nginx](https://github.com/kshcherban/acme-nginx) to do all the work for me:

    acme-nginx -d "ansi.blocktronics.org"

Edit `server.js` and change line #5-6 from `etc/ssl/private/letsencrypt-domain.{pem,key}` to the location of your cert and key (the output of the last command should tell you where).

Shared editing mode requires a `joint.bin` file in the top-level directory in Binary Text format. A blank one is provided in the repo to get you started.

Run the moebius backend server via [pm2](https://pm2.keymetrics.io)

    pm2 start server.js <port>

The server runs on port `1337` by default. But you can override it via an argument to server.js. You will need to update the port the client uses in `public/scripts/network.js` on line #113.

Now you need to setup a webserver to actually serve up the `/public` directory to the web. Here's an nginx example:

Create or edit an nginx config: `/etc/nginx/sites-available/moebius`

    server {
        listen 80;
        listen 443 ssl;

        default_type text/plain;

        root /www/moebius-web/public;
        index index.php index.html index.htm;

        server_name ansi.blocktronics.org;
        include snippets/ssl.conf;

        location ~ /.well-known {
            allow all;
        }
        location / {
            try_files $uri $uri/ /index.html;
        }
    }

> Note that the webroot should contain the `/public` directory.

Make sure you define your SSL setting in `/etc/nginx/snippets/ssl.conf`. At minimum point to the cert and key:

    ssl_certificate /etc/ssl/private/letsencrypt-domain.pem;
    ssl_certificate_key /etc/ssl/private/letsencrypt-domain.key;
>>>>>>> 31a4bb6d

Restart nginx and visit your domain. Time to draw some **rad ANSi!**

# Goals

I'm trying to make this web app work as a modern pwa, and support ipad touch drawing. For now, I'm sticking with Andy's original code. But I might try using the newer moebius js classes next.

# Client Usage

> note: taken from an older README version.

## Changing colors:

Keys '1' to '8' will choose the first eight colors without the bold-bit set, holding shift down while making the selection will choose from the highlighted palette. Alternatively, the functions keys, from F1 to F8, will select from the highlighted palette range.
The 'q' and 'w' keys will cycle through all sixteen colors in descending, and ascending order respectively. The ordering will loop endlessly.
Pressing the 'tab' key will change back to the previously selected color, assuming one was already chosen, hitting 'tab' again will change back. This switching can be performed as many times as required.

## Freehand ('f'):

Freehand mode enables 'half block' characters to be used as large pixels. Since only eight colors can be used for the background in 'blink mode', if two 'half blocks' are drawn on the same text-character space with the bold-shifted palette, then the editor assumes the current color takes precedence and shifts the other color sharing the same space to the lower-palette. Pressing 'alt', or 'option', reverses this precedence, and any other colors sharing the same space with be favored instead.
Holding shift whilst clicking on the canvas will create a straight line using 'half block' pixels from the last drawing position.

## Line ('l'):

Allows a line to be drawn between two points, but unlike pressing 'shift' with the freehand tool this gives an immediate preview. Pressing 'alt' or 'option' has the same effect here as the freehand tool, namely any attribute clashes will favour the other, conflicting color.

## Shading ('s'):

Reselecting the option will cycle through the light, medium, and dark varieties of shading.
Usage is similar to freehand mode, including using the 'shift' key to draw straight lines.
When choosing the area to shade the background color is chosen from the area directly under the cursor, and this includes 'half-block' pixels. For instance, if a single text-character has a different color in both the upper and lower half of the glyph, then clicking on either the top of the bottom of the glyph will choose a different background color for shading.
Attribute conflicts are resolved by shifting the background color to the lower palette.

## Vertical Block ('v'):

Toggles between left and right-handed vertical blocks, operates in the same way as shading mode.

## Extended Brush ('e'):

Allows a selected character from the extended-ASCII set to be used as a brush, as with the other modes this also supports drawing with straight lines, as well as fixing any attribute conflicts.

## Image Stamp ('p'):

Allows an pre-defined image to be cloned on the canvas. Pressing 'alt' or 'option' whilst using this tool will ignore any alpha channel in the stamp.

See also '[Load Image Stamp](#loadimagestamp)', '[Save Image Stamp](#saveimagestamp)', and '[Copy](#copy)'.

## Text ('t'):

Clicking anywhere on the cursor will place a cursor, text can then be entered directly via the keyboard. To escape from text-entry mode, press 'alt' or 'option' and enter.

## Box ('x'):

Draws a rectangle. Pressing 'alt' or 'option' will favour the non-current color in the case of an attribute clash. Pressing 'shift' whilst starting the drag operation will fill the rectangle with the current color, otherwise just the border will be visible.

## Ellipse ('i'):

Draws an ellipse. Pressing 'alt' or 'option' will favour the non-current color in the case of an attribute clash. Pressing 'shift' whilst starting the drag operation will fill the ellipse with the current color, otherwise just the border will be visible.

## Brighten ('b'):

Brightens the half-block, or the foreground color of the text-character directly underneath the cursor. Pressing 'alt' or 'option' key whilst painting will preserve the brightness-status of any other half block sharing the same text character.

## Darken ('d'):

Darkens the half-block, or the foreground color of the text-character directly underneath the cursor.

## Mirror ('m'):

Mirrors the drawing activity in the opposing side of the screen.

## Fill ('n'):

Fill mode operates in a similar way to most paint packages, although it will only operates on text-characters that are only one single color, or are upper and lower 'half-block' characters.
When conflicts arise with two highlighted colors sharing the same text-character then the editor corrects this by giving the fill color precedence and shifting the other color to the lower-palette, as with the freehand mode, this is reversed by pressing the 'alt' or 'option' key.

## Attribute Brush ('a'):

Changes the foreground attribute of the text-character immediately underneath the pointer to the currently selected color.
If 'alt' or 'option' is held down whilst using this tool then the background color is changed instead; the color is automatically shifted to the lower palette if a conflict is detected.

<a name="copy"></a>
## Copy ('c'):

With 'copy', a selection from the canvas can be made which may then be used as an image stamp to copy entire text-characters on the canvas. Character codes set to `NULL` will be interpreted as an alpha channel. Pressing the 'alt' or 'option' key will replace the selection with `NULL` values after the selection is made.

## Flip Horizontally ('['):

Flips a selection horizontally. Also changes vertical-left blocks to vertical-right blocks, and vice versa, in the process.

## Flip Vertically (']'):

Flips a selection vertically. Also changes lower-half blocks to upper half blocks, and vice versa, in the process.

## Grid mode ('g'):

Turns on and off, and toggles between, two different types of grids, 'Light' and 'Dark'. The light grid is has higher visibility on darker backgrounds, but less pronounced on lighter backgrounds. The opposite is true for the dark grid.

## Reference ('g'):

Sets the opacity for the reference image used on the background of the canvas.

See also '[Load Reference Image](#loadreferenceimage)'.

## Undo ('z'):

Reverses the previous operation, can be repeated consecutively a maximum of 1000 times.

## Load:

Allows an ANSi, XBin, or image file to be loaded by dragging and dropping a file on to the browser.

## Save:

Provides a link to a file containing ANSi escape sequences.

## Clear:

Resets the canvas to the initial state. All un-saved work will be lost.

<a name="loadimagestamp"></a>
## Load Image Stamp:

Loads an ANSi, XBin, or image file, which can be used as a stamp using the 'Image Stamp' tool. A pair of vertical pixels represent one character. Transparency is preserved, and the palette of the source image is reduced to its nearest match. Character codes set to `NULL` will be interpreted as an alpha channel for textmode art.

<a name="saveimagestamp"></a>
## Save Image Stamp:

Saves an XBin file based on the current selection for the 'Image Stamp' tool.

<a name="loadreferenceimage"></a>
## Load Reference Image:

Loads an image file use for the background of the canvas.

## Information:

Displays information on the text-character currently under the mouse cursor whilst editing.<|MERGE_RESOLUTION|>--- conflicted
+++ resolved
@@ -24,13 +24,9 @@
 
 ## Group Server
 
-Requires `node` and `npm`.
-
-    npm install
-<<<<<<< HEAD
-    node server.js <port number | 1337>
-=======
-    npm i -g pm2
+Requires `node`, `npm`, and `pm2`.
+
+    npm i
 
 The websocket server assumes SSL capabilities for running the webserver over HTTPS.
 
@@ -78,7 +74,6 @@
 
     ssl_certificate /etc/ssl/private/letsencrypt-domain.pem;
     ssl_certificate_key /etc/ssl/private/letsencrypt-domain.key;
->>>>>>> 31a4bb6d
 
 Restart nginx and visit your domain. Time to draw some **rad ANSi!**
 
